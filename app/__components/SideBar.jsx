"use client";

import Image from "next/image";
import Link from "next/link";
import React, { useState } from "react";
import { usePathname } from "next/navigation";
import { FontAwesomeIcon } from "@fortawesome/react-fontawesome";
import {
  faChartLine,
  faUserFriends,
  faShop,
  faReceipt,
  faTags,
  faChartPie,
  faWarehouse,
  faUserShield,
  faGears,
  faSignOut,
  faSpinner,
} from "@fortawesome/free-solid-svg-icons";
import { logOutHandler } from "../_lib/clientHandlers";

const SideBar = () => {
  const pathname = usePathname();

  const [loading, setLoading] = useState(false);

  const logOut = async () => {
    setLoading(true);
    await logOutHandler();
    setLoading(false);
  };

  return (
    <div className=" min-w-36 w-auto min-h-[80vh] h-auto mr-5 flex flex-col drop-shadow-md shadow-md shadow-secondary rounded-lg p-5 select-none">
      {/* <Link href="/" className="w-full h-full"> */}
        {" "}
        <Image
          src="/assets/logo.png"
          width={100}
          height={100}
          alt="logo"
          className="w-full h-full"
        />
      {/* </Link> */}
      <div className="w-full flex flex-col gap-1 mt-10">
        <Link href="/"
          className={`flex items-center pr-8 pl-2 py-2 rounded-lg hover:shadow-md ${
            pathname === "/" || pathname === ""
              ? "shadow-md shadow-secondary text-active"
              : ""
          }`}
        >
          {" "}
          <FontAwesomeIcon
            icon={faChartLine}
            height={22}
            width={22}
            alt="dashboard"
          />
          <span className="text-xl ml-2" >
            Dashboard
          </span>
        </Link>{" "}
        <Link  href="/staffs"
          className={`flex items-center pr-8 pl-2 py-2 rounded-lg hover:shadow-md ${
            pathname === "/staffs"
              ? "shadow-md shadow-secondary text-active"
              : ""
          }`}
        >
          {" "}
          <FontAwesomeIcon
            icon={faUserFriends}
            height={22}
            width={22}
            alt="staffs"
          />
          <span className="text-xl ml-2">
            Staffs
          </span>
        </Link>{" "}
        <Link href="/branches"
          className={`flex items-center pr-8 pl-2 py-2 rounded-lg hover:shadow-md ${
            pathname === "/branches"
              ? "shadow-md shadow-secondary text-active"
              : ""
          }`}
        >
          <FontAwesomeIcon
            icon={faShop}
            height={22}
            width={22}
            alt="branches"
          />
          <span className="text-xl ml-2">
            Branches
          </span>
        </Link>{" "}
        <Link  href="/invoices"
          className={`flex items-center pr-8 pl-2 py-2 rounded-lg hover:shadow-md ${
<<<<<<< HEAD
            pathname === "/branches"
=======
            pathname === "/invoices"
>>>>>>> 8260dabd
              ? "shadow-md shadow-secondary text-active"
              : ""
          }`}
        >
          <FontAwesomeIcon
            icon={faReceipt}
            height={22}
            width={22}
<<<<<<< HEAD
            alt="branches"
=======
            alt="Invoices"
>>>>>>> 8260dabd
          />
          <span className="text-xl ml-2">
            Invoices
          </span>
        </Link>{" "}
        <Link  href="/products"
          className={`flex items-center pr-8 pl-2 py-2 rounded-lg hover:shadow-md ${
            pathname === "/products"
              ? "shadow-md shadow-secondary text-active"
              : ""
          }`}
        >
          <FontAwesomeIcon
            icon={faTags}
            height={22}
            width={22}
            alt="products"
          />
          <span className="text-xl ml-2">
            Products
          </span>
        </Link>{" "}
        <Link href="/report"
          className={`flex items-center pr-8 pl-2 py-2 rounded-lg hover:shadow-md ${
            pathname === "/report"
              ? "shadow-md shadow-secondary text-active"
              : ""
          }`}
        >
          <FontAwesomeIcon
            icon={faChartPie}
            height={22}
            width={22}
            alt="report"
          />
          <span className="text-xl ml-2" >
            Report
          </span>
        </Link>{" "}
        <Link  href="/warehouse"
          className={`flex items-center pr-8 pl-2 py-2 rounded-lg hover:shadow-md ${
            pathname === "/warehouse"
              ? "shadow-md shadow-secondary text-active"
              : ""
          }`}
        >
          <FontAwesomeIcon
            icon={faWarehouse}
            height={22}
            width={22}
            alt="faWarehouse"
          />
          <span className="text-xl ml-2">
            Warehouse
          </span>
        </Link>{" "}
        <Link  href="/admin"
          className={`flex items-center pr-8 pl-2 py-2 rounded-lg hover:shadow-md ${
            pathname === "/admin"
              ? "shadow-md shadow-secondary text-active"
              : ""
          }`}
        >
          <FontAwesomeIcon
            icon={faUserShield}
            height={22}
            width={22}
            alt="faUserShield"
          />
          <span className="text-xl ml-2">
            Admin
          </span>
        </Link>{" "}
        <Link href="/settings"
          className={`flex items-center pr-8 pl-2 py-2 rounded-lg hover:shadow-md ${
            pathname === "/settings"
              ? "shadow-md shadow-secondary text-active"
              : ""
          }`}
        >
          <FontAwesomeIcon
            icon={faGears}
            height={22}
            width={22}
            alt="Settings"
          />
          <span className="text-xl ml-2" >
            Settings
          </span>
        </Link>{" "}
      </div>
      <div
        id="logout"
        className="mt-auto w-auto py-3 px-2 flex justify-center items-center rounded-xl text-primary hover:text-warning hover:font-bold"
      >
        <button
          disabled={loading}
          className="flex text-xl items-center"
          onClick={logOut}
        >
          {" "}
          <FontAwesomeIcon
            icon={loading ? faSpinner : faSignOut}
            height={22}
            width={22}
            alt="faSignOut"
            className="mr-2"
          />
          {loading ? "Logging Out." : "Logout"}
        </button>
      </div>
    </div>
  );
};

export default SideBar;<|MERGE_RESOLUTION|>--- conflicted
+++ resolved
@@ -99,11 +99,7 @@
         </Link>{" "}
         <Link  href="/invoices"
           className={`flex items-center pr-8 pl-2 py-2 rounded-lg hover:shadow-md ${
-<<<<<<< HEAD
-            pathname === "/branches"
-=======
             pathname === "/invoices"
->>>>>>> 8260dabd
               ? "shadow-md shadow-secondary text-active"
               : ""
           }`}
@@ -112,11 +108,7 @@
             icon={faReceipt}
             height={22}
             width={22}
-<<<<<<< HEAD
-            alt="branches"
-=======
             alt="Invoices"
->>>>>>> 8260dabd
           />
           <span className="text-xl ml-2">
             Invoices
